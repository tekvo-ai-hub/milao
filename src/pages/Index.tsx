--- conflicted
+++ resolved
@@ -315,17 +315,11 @@
     return <Auth />;
   }
 
-  // Replace handleRecordingComplete to use direct AssemblyAI
+  // Replace handleRecordingComplete to use direct AssemblyAI with improved analysis
   const handleRecordingComplete = async (audioBlob: Blob, duration: number) => {
     setIsAnalyzing(true);
     setAnalysisError(null);
     try {
-<<<<<<< HEAD
-      const assemblyResult = await analyzeAudioWithAssemblyAIDirect(audioBlob);
-      
-      // Convert to AnalysisResult format
-      const analysisResult = convertAssemblyAIToAnalysisResult(assemblyResult, duration);
-=======
       console.log('🎯 Starting fresh transcription analysis...', { duration, audioBlobSize: audioBlob.size });
       
       let analysis: AnalysisResult;
@@ -341,113 +335,85 @@
         // Set transcript for TextAnalytics
         setTranscriptText(assemblyAIResult.transcript);
         
-        // Convert VoicePro result to our expected format
-        analysis = {
-          overall_score: assemblyAIResult.personalizedAnalysis?.overallScore || (assemblyAIResult.confidence ? Math.round(assemblyAIResult.confidence * 100) : 85),
-          clarity_score: assemblyAIResult.personalizedAnalysis?.clarityScore || (assemblyAIResult.confidence ? Math.round(assemblyAIResult.confidence * 100) : 85),
-          transcript: assemblyAIResult.transcript,
-          pace_analysis: {
-            words_per_minute: assemblyAIResult.words.length > 0 ? Math.round((assemblyAIResult.words.length / assemblyAIResult.duration) * 60) : 120,
-            assessment: 'Normal pace'
-          },
-          filler_words: {
-            count: assemblyAIResult.personalizedAnalysis?.fillerWordsCount || (assemblyAIResult.transcript.split(/\b(um|uh|like|you know|so|well|actually)\b/gi).length - 1),
-            percentage: "5%",
-            examples: ['um', 'uh', 'like']
-          },
-          tone_analysis: {
-            primary_tone: assemblyAIResult.sentiment?.sentiment || 'Neutral',
-            confidence_level: 'Medium',
-            emotions: ['Neutral']
-          },
-          suggestions: assemblyAIResult.personalizedAnalysis?.recommendations || [
-            "VoicePro analysis complete",
-            "Review the transcript for accuracy",
-            "Consider the sentiment analysis insights"
-          ],
-          strengths: assemblyAIResult.personalizedAnalysis?.strengths || [
-            "Clear audio quality",
-            "Good speech recognition",
-            "Comprehensive analysis"
-          ],
-          personalizedAnalysis: assemblyAIResult.personalizedAnalysis,
-          ai_suggestions: {
-            contentEvaluation: {
-              mainPoint: generateDynamicMainPoint(assemblyAIResult.transcript),
-              argumentStructure: {
-                hasStructure: true,
-                structure: "Conversational",
-                effectiveness: 7,
-                suggestions: "Continue with natural flow"
-              },
-              evidenceAndExamples: {
-                hasEvidence: false,
-                evidenceQuality: 5,
-                evidenceTypes: [],
-                suggestions: "Add specific examples"
-              },
-              persuasiveness: {
-                pointProven: false,
-                persuasionScore: 6,
-                strengths: ["Clear delivery"],
-                weaknesses: ["Could be more persuasive"],
-                improvements: "Add supporting evidence"
-              },
-              starAnalysis: {
-                situation: "Not applicable",
-                task: "General communication",
-                action: "Spoke clearly",
-                result: "Message conveyed",
-                overallStarScore: 7
-              }
-            },
-            speechSummary: assemblyAIResult.summary || "Speech analyzed successfully"
-          }
-        };
+        // Use our improved conversion function for better analysis
+        analysis = convertAssemblyAIToAnalysisResult(assemblyAIResult, duration);
+        
+        // Override with personalized analysis if available
+        if (assemblyAIResult.personalizedAnalysis) {
+          analysis.overall_score = assemblyAIResult.personalizedAnalysis.overallScore || analysis.overall_score;
+          analysis.clarity_score = assemblyAIResult.personalizedAnalysis.clarityScore || analysis.clarity_score;
+          analysis.suggestions = assemblyAIResult.personalizedAnalysis.recommendations || analysis.suggestions;
+          analysis.strengths = assemblyAIResult.personalizedAnalysis.strengths || analysis.strengths;
+        }
       } else {
-        // Fallback for non-authenticated users
-        analysis = await analyzeSpeech(audioBlob, duration);
-      }
-      
+        // Fallback for non-authenticated users - use direct AssemblyAI
+        const assemblyResult = await analyzeAudioWithAssemblyAIDirect(audioBlob);
+        analysis = convertAssemblyAIToAnalysisResult(assemblyResult, duration);
+      }
       
       setCurrentAnalysis(analysis);
       setCurrentDuration(Math.floor(duration || 0));
-      
-      // Upload audio file to storage
-      const fileName = `${user.id}/${Date.now()}-recording.webm`;
-      const { data: uploadData, error: uploadError } = await supabase.storage
-        .from('audio-recordings')
-        .upload(fileName, audioBlob, {
-          contentType: 'audio/webm'
-        });
-
-      if (uploadError) {
-        console.error('Error uploading audio:', uploadError);
-        toast({
-          title: "Upload Failed",
-          description: "Could not save audio file.",
-          variant: "destructive",
-        });
-        return;
-      }
-
-      // Get the public URL for the audio file
-      const { data: { publicUrl } } = supabase.storage
-        .from('audio-recordings')
-        .getPublicUrl(fileName);
->>>>>>> 2de7d3ad
-      
-      setCurrentAnalysis(analysisResult);
-      setCurrentDuration(duration);
       setCurrentAudioBlob(audioBlob);
-      setTranscriptText(analysisResult.transcript);
+      
+      // Upload audio file to storage if user is authenticated
+      if (user?.id) {
+        const fileName = `${user.id}/${Date.now()}-recording.webm`;
+        const { data: uploadData, error: uploadError } = await supabase.storage
+          .from('audio-recordings')
+          .upload(fileName, audioBlob, {
+            contentType: 'audio/webm'
+          });
+
+        if (uploadError) {
+          console.error('Error uploading audio:', uploadError);
+          toast({
+            title: "Upload Failed",
+            description: "Could not save audio file.",
+            variant: "destructive",
+          });
+          return;
+        }
+
+        // Get the public URL for the audio file
+        const { data: { publicUrl } } = supabase.storage
+          .from('audio-recordings')
+          .getPublicUrl(fileName);
+        
+        // Save to Supabase database with audio URL
+        const { error } = await supabase
+          .from('speech_recordings')
+          .insert({
+            user_id: user.id,
+            title: `Recording ${new Date().toLocaleDateString()}`,
+            duration: Math.floor(duration || 0),
+            overall_score: analysis.overall_score,
+            clarity_score: analysis.clarity_score,
+            pace: analysis.pace_analysis.words_per_minute,
+            filler_words_count: analysis.filler_words.count,
+            primary_tone: analysis.tone_analysis.primary_tone,
+            analysis_data: analysis as any,
+            audio_url: publicUrl
+          });
+
+        if (error) {
+          console.error('Error saving recording:', error);
+          toast({
+            title: "Save Failed",
+            description: "Recording analyzed but couldn't save to database.",
+            variant: "destructive",
+          });
+        } else {
+          // Refresh recordings from database to stay in sync
+          fetchRecordings();
+        }
+      }
       
       // Auto-open analysis section
       setAnalysisOpen(true);
       
       toast({
         title: "Analysis Complete!",
-        description: `Your speech scored ${analysisResult.overall_score}/100`,
+        description: `Your speech scored ${analysis.overall_score}/100`,
       });
       
     } catch (error) {
